import numpy as np
from typing import Union
from scipy.optimize import least_squares
from scipy.spatial.transform import Rotation as R
import matplotlib.pyplot as plt
from mpl_toolkits.mplot3d import Axes3D

class Vector:
    def __init__(self, x: float, y: float, z: float) -> None:
        """
        Initializes a Vector object with x, y, z coordinates.

        Parameters:
        x (float): X coordinate
        y (float): Y coordinate
        z (float): Z coordinate
        """
        self.coords = np.array([x, y, z], dtype=np.float32)

    def __str__(self) -> str:
        """
        String representation of the Vector.
        """
        return f"Vector({self.coords[0]:.2f}, {self.coords[1]:.2f}, {self.coords[2]:.2f})"

    def __add__(self, other: 'Vector') -> 'Vector':
        """
        Adds two Vector objects.

        Args:
        other (Vector): Another Vector.

        Returns:
        Vector: Sum of the two vectors.
        """
        result = self.coords + other.coords
        return Vector(result[0], result[1], result[2])

    def __sub__(self, other: 'Vector') -> 'Vector':
        """
        Subtracts two Vector objects.

        Args:
        other (Vector): Another Vector.

        Returns:
        Vector: Difference of the two vectors.
        """
        result = self.coords - other.coords
        return Vector(result[0], result[1], result[2])

    def dot(self, other: 'Vector') -> float:
        """
        Computes the dot product of two Vector objects.

        Args:
        other (Vector): Another Vector.

        Returns:
        float: Dot product of the two vectors.
        """
        return np.dot(self.coords, other.coords)

    def cross(self, other: 'Vector') -> 'Vector':
        """
        Computes the cross product of two Vector objects.

        Args:
        other (Vector): Another Vector.

        Returns:
        Vector: Cross product of the two vectors.
        """
        result = np.cross(self.coords, other.coords)
        return Vector(result[0], result[1], result[2])

    def magnitude(self) -> float:
        """
        Computes the magnitude of the Vector.

        Returns:
        float: Magnitude of the vector.
        """
        return np.linalg.norm(self.coords)
    
    def as_array(self):
        """
        Return the vector as a NumPy array.
        """
        return self.coords



class Frame:
    def __init__(self, r: np.ndarray, t: np.ndarray) -> None:
        """
        Initializes a Frame object with rotation and translation.

        Parameters:
        r (np.ndarray): Rotation matrix (3x3)
        t (np.ndarray): Translation vector (3,)
        """
        self.rotation = np.array(r)
        self.translation = np.array(t)

    def __array__(self):
        """
        Returns the Frame as a 4x4 homogeneous transformation matrix.
        """
        out = np.eye(4, dtype=np.float32)
        out[:3, :3] = self.rotation
        out[:3, 3] = self.translation
        return out

    def __str__(self) -> str:
        """
        String representation of the Frame as a numpy array.
        """
        return np.array_str(np.array(self), precision=4, suppress_small=True)

    def inv(self) -> 'Frame':
        """
        Returns the inverse of the Frame.

        Returns:
        Frame: The inverted Frame.
        """
        return Frame(self.rotation.T, -(self.rotation.T @ self.translation))

    def __matmul__(self, other):
        """
        Overloading the @ operator for Frame-to-Frame, Frame-to-Numpy array, or Frame-to-Vector multiplication.
        """
        if isinstance(other, Vector):
            # Apply rotation and translation to the vector
            transformed_coords = (self.rotation @ other.as_array().T).T + self.translation
            # Return a new Vector object with the transformed coordinates
            return Vector(transformed_coords[0], transformed_coords[1], transformed_coords[2])
        if isinstance(other, np.ndarray):
            # Apply rotation and then translation to a numpy array
            return (self.rotation @ other.T).T + self.translation
        elif isinstance(other, Frame):
            # Multiply rotation matrices and apply combined translation
            new_rotation = self.rotation @ other.rotation
            new_translation = self.rotation @ other.translation + self.translation
            return Frame(new_rotation, new_translation)
        elif isinstance(other, Vector):
            # Apply rotation and translation to a Vector object
            return (self.rotation @ other.as_array().T).T + self.translation
        else:
            raise TypeError(f"Unsupported operand type(s) for @: 'Frame' and '{type(other).__name__}'")


def rodrigues_to_rotation_matrix(rvec):
    """Convert a Rodrigues vector to a 3x3 rotation matrix."""
    return R.from_rotvec(rvec).as_matrix()

def residuals(params, source_points, target_points):
    """Compute the residuals (differences) between transformed source_points and target_points."""
    rvec = params[:3]  # First three parameters are the axis-angle representation of rotation
    t = params[3:]  # Last three parameters are the translation vector

    # Compute rotation matrix from the axis-angle representation
    R_matrix = rodrigues_to_rotation_matrix(rvec)

    # Transform source_points using the current R and t
    transformed_source = np.dot(source_points, R_matrix.T) + t

    # Compute residuals (difference between transformed source_points and target_points)
    return (transformed_source - target_points).ravel()  # Flatten to a 1D array for least_squares

def point_cloud_registration_least_squares(target_points, source_points):
    """
    Perform point cloud registration between target_points and source_points using least squares.
    
    Args:
    target_points (np.ndarray): Nx3 array of points from calreadings (e.g., A_vectors, D_vectors, C_vectors).
    source_points (np.ndarray): Nx3 array of points from calbody. (e.g., a_vectors, d_vectors, c_vectors).
    
    Returns:
    R (np.ndarray): 3x3 optimal rotation matrix.
    t (np.ndarray): 3x1 translation vector.
    """
    # Initial guess for parameters: rotation as [0, 0, 0] (no rotation), translation as [0, 0, 0]
    initial_params = np.zeros(6)
    initial_t = compute_midpoint(target_points) - compute_midpoint(source_points)
    initial_params[3:] = initial_t

    # Use least squares to minimize the residuals
    result = least_squares(residuals, initial_params, args=(source_points, target_points))

    # Extract the optimal parameters from the result
    rvec_optimal = result.x[:3]
    t_optimal = result.x[3:]

    # Convert the optimal Rodrigues vector to a rotation matrix
    R_optimal = rodrigues_to_rotation_matrix(rvec_optimal)

    return R_optimal, t_optimal

def perform_calibration_registration_for_frames(calreadings_frames, calbody_vectors, vector_type):
    """
    Perform point cloud registration for each frame in calreadings, selecting the type of vectors (A, D, or C).
    
    Args:
    calreadings_frames (dict): Dictionary where each key is a frame number and value is a dict of A_vectors, D_vectors, or C_vectors.
    calbody_vectors (list): List of vectors from calbody (corresponding to the selected vector type).
    vector_type (str): The type of vector to use ('A', 'D', or 'C',).
    
    Returns:
    dict: Dictionary with frame numbers as keys and (R, t) as values where R is the rotation matrix and t is the translation vector.
    """
    registration_results = {}

    # Convert calbody vectors (for the selected type) to a numpy array
    source_points = np.array([vec.coords for vec in calbody_vectors])

    # Select the appropriate vectors from calreadings_frames based on vector_type
    vector_key = f'{vector_type}_vectors'  # e.g., 'A_vectors', 'D_vectors', 'C_vectors'
    
    # Perform registration for each frame
    for frame_num, frame_data in calreadings_frames.items():
        # Check if the vector type exists in the frame data
        if vector_key not in frame_data:
            raise KeyError(f"Vector type '{vector_type}' not found in frame {frame_num}. Available keys: {list(frame_data.keys())}")

        # Extract the target points (e.g., A_vectors, D_vectors, C_vectors) for the current frame
        target_points = np.array([vec.coords for vec in frame_data[vector_key]])

        # Perform point cloud registration using least squares to find R and t
        R_optimal, t_optimal = point_cloud_registration_least_squares(target_points, source_points)

        # Store the result for this frame
        registration_results[frame_num] = Frame(R_optimal, t_optimal)

    return registration_results

def transform_points(frame, source_vectors):
    """
    Apply the transformation (rotation + translation) to a list of source Vector objects.
    
    Args:
    frame (Frame): Frame object containing rotation matrix and translation vector.
    source_vectors (list of Vector): List of Vector objects to be transformed.
    
    Returns:
    list of Vector: List of transformed Vector objects.
    """
    transformed_vectors = []

    # Loop through each Vector in source_vectors and transform using the Frame
    for vector in source_vectors:
        # Apply the Frame transformation to the Vector
        transformed_vector = frame @ vector
        transformed_vectors.append(transformed_vector)

    return transformed_vectors

def compute_rmse(transformed_points, target_points):
    """
    Compute the Root Mean Squared Error (RMSE) between transformed points and target points.
    
    Args:
    transformed_points (np.ndarray): Nx3 array of transformed points.
    target_points (np.ndarray): Nx3 array of target points.
    
    Returns:
    float: The RMSE value.
    """
    return np.sqrt(np.mean((transformed_points - target_points) ** 2))

def compute_C_expected_for_all_frames(F_D_dict, F_A_dict, c_vectors):
    """
    Compute C(expected) for each frame using the Frame class and the formula C(expected) = F_D^−1 • F_A • c_i.
    
    Args:
    F_D_list (list of Frame): List of Frame objects F_D for each frame.
    F_A_list (list of Frame): List of Frame objects F_A for each frame.
    c_vectors (np.ndarray): Nx3 or Nx4 array of c_i vectors (Nx3 for 3D or Nx4 for homogeneous 3D).

    Returns:
    dict: A dictionary where keys are frame numbers and values are Nx3 or Nx4 arrays of C_expected vectors.
    """
    assert F_D_dict.keys() == F_A_dict.keys(), "F_D_dict and F_A_dict must have the same frame numbers"

    C_expected_results = {}

    # Loop over each common frame number in both dictionaries
    for frame_num in F_D_dict.keys():
        F_D = F_D_dict[frame_num]
        F_A = F_A_dict[frame_num]

        # Debugging: Check what F_D and F_A actually are
        #print(f"Frame {frame_num}:")
        #print(f"F_D: {F_D}")
        #print(f"F_A: {F_A}")

        # Check if F_D and F_A are Frame objects
        if not isinstance(F_D, Frame) or not isinstance(F_A, Frame):
            raise TypeError(f"Expected F_D and F_A to be Frame objects, but got {type(F_D)} and {type(F_A)}")

        # Step 1: Compute the inverse of F_D for this frame
        F_D_inv = F_D.inv()

        # Step 2: Initialize an empty list to store the C_expected results for this frame
        C_expected_list = []

        # Step 3: Loop over each vector c_i in c_vectors
        for c_i in c_vectors:
            # Step 4: Compute F_A • c_i (this applies F_A's transformation to c_i)
            F_A_c_i = F_A @ c_i

            # Step 5: Compute F_D^−1 • (F_A • c_i) (this applies the inverse transformation of F_D)
            C_expected = F_D_inv @ F_A_c_i

            # Append the result to the list for this frame
            C_expected_list.append(C_expected)

        # Store the results for this frame in the dictionary
        C_expected_results[frame_num] = np.array(C_expected_list)

    return C_expected_results
    
def compute_midpoint(observations):
    """
    Compute the midpoint from the observed points.
    observations: List of 3D points (Nx3 array).
    Returns the midpoint.
    """
    return np.mean(observations, axis=0)

def compute_centroid_vectors(frames_data, vector_type):
    """
    Create a list of centroid vectors by computing the midpoint of vectors for each frame.

    Parameters:
    frames_data (dict): Dictionary containing frame data with N_* for each frame.
    vector_type (str): The type of vector to use ('H' or 'G').

    Returns:
    list of Vector: List of vectors for each frame.
    """

    vector_key = f'{vector_type}_vectors'
    centroid_vectors = []
    for frame_num, frame_data in frames_data.items():
        coords = np.array([vec.coords for vec in frame_data[vector_key]])
        centroid_coords = compute_midpoint(coords)
        centroid = Vector(*centroid_coords)
        centroid_vectors.append(centroid)

    return centroid_vectors

<<<<<<< HEAD
def combine_point_cloud_frames(F_D_opt_point_cloud, F_H_opt_point_cloud):
    """
    Combine two point cloud frame dictionaries by multiplying their transformations in order.

    Parameters:
    F_D_opt_point_cloud (dict): Dictionary containing the first set of frames.
    F_H_opt_point_cloud (dict): Dictionary containing the second set of frames.

    Returns:
    dict: Combined dictionary with frame numbers as keys and Frame objects as values.
    """
    combined_frames = {}

    # Iterate over frame numbers present in both dictionaries
    for frame_num in F_D_opt_point_cloud:
        if frame_num in F_H_opt_point_cloud:
            # Get the Frame objects from both dictionaries
            frame_D = F_D_opt_point_cloud[frame_num]
            frame_H = F_H_opt_point_cloud[frame_num]
            
            # Multiply the frames to combine transformations
            combined_frame = frame_D @ frame_H
            
            # Store the result in the combined dictionary
            combined_frames[frame_num] = combined_frame

    return combined_frames


def compute_local_marker_vectors(frames_data, centroid_vectors, vector_type):
=======
def compute_local_marker_vectors(frames_data, vector_type):
>>>>>>> ed91c8e2
    """
    Compute the local marker vectors (g_j or h_j) for each frame, where the vectors
    are calculated relative to the mean of the vectors in the first frame.

    Parameters:
    frames_data (dict): Dictionary containing frame data with vectors for each frame.
    vector_type (str): The type of vector to use ('H' or 'G').

    Returns:
    np.ndarray: Array of local vectors (g_j or h_j) for the first frame.
    """
    vector_key = f'{vector_type}_vectors'

    # Get the vectors for the first frame (assuming frames_data uses keys like 'frame1', 'frame2', etc.)
    G_first = np.array([vec.coords for vec in frames_data[1][vector_key]])

    # Compute the centroid (mean) of the vectors in the first frame
    G_zero = np.mean(G_first, axis=0)

    # Calculate the local marker vectors by subtracting the mean
    g_j = G_first - G_zero
    g_j = [Vector(*coords) for coords in g_j]

    return g_j




def translate_points(observations, midpoint):
    """
    Translate the observations relative to the midpoint G0.
    observations: List of 3D points (Nx3 array).
    midpoint: The calculated midpoint G0 (1x3 array).
    Returns the translated points g_j = G_j - G0.
    """
    return observations - midpoint


def perform_pivot_registration_for_frames(G_points_frames, small_g_j, vector_type):
    """
    Perform point cloud registration for each frame
    
    
    Returns:
    dict: Dictionary with frame numbers as keys and (R, t) as values where R is the rotation matrix and t is the translation vector.
    """
    registration_results = {}
    vector_key = f'{vector_type}_vectors'
# Perform registration for each frame
    for frame_num, frame_data in G_points_frames.items():
       
        source_points = np.array([vec.coords for vec in small_g_j])
        target_points = np.array([vec.coords for vec in frame_data[vector_key]])

        # Perform point cloud registration using least squares to find R and t
        R_optimal, t_optimal = point_cloud_registration_least_squares(target_points, source_points)

        # Store the result for this frame
        registration_results[frame_num] = Frame(R_optimal, t_optimal)

    return registration_results








def visualize_vectors(d_vectors, a_vectors, c_vectors):
    """
    Visualize the vectors using matplotlib.

    Parameters:
    d_vectors (list of Vector): List of d_i vectors.
    a_vectors (list of Vector): List of a_i vectors.
    c_vectors (list of Vector): List of c_i vectors.
    """
    # Extract coordinates from Vector objects
    d_coords = np.array([vec.coords for vec in d_vectors])
    a_coords = np.array([vec.coords for vec in a_vectors])
    c_coords = np.array([vec.coords for vec in c_vectors])

    # Plot d_vectors
    fig = plt.figure(figsize=(15, 5))
    ax1 = fig.add_subplot(131, projection='3d')
    ax1.scatter(d_coords[:, 0], d_coords[:, 1], d_coords[:, 2], c='r', marker='o')
    ax1.set_title('d_i Vectors (Optical Markers on base of EM Tracker)')
    ax1.set_xlabel('X')
    ax1.set_ylabel('Y')
    ax1.set_zlabel('Z')

    # Plot a_vectors
    ax2 = fig.add_subplot(132, projection='3d')
    ax2.scatter(a_coords[:, 0], a_coords[:, 1], a_coords[:, 2], c='g', marker='^')
    ax2.set_title('a_i Vectors (Optical Markers on Calibration Object)')
    ax2.set_xlabel('X')
    ax2.set_ylabel('Y')
    ax2.set_zlabel('Z')

    # Plot c_vectors
    ax3 = fig.add_subplot(133, projection='3d')
    ax3.scatter(c_coords[:, 0], c_coords[:, 1], c_coords[:, 2], c='b', marker='s')
    ax3.set_title('c_i Vectors (EM Markers on Calibration Object)')
    ax3.set_xlabel('X')
    ax3.set_ylabel('Y')
    ax3.set_zlabel('Z')

    #<|MERGE_RESOLUTION|>--- conflicted
+++ resolved
@@ -351,40 +351,7 @@
 
     return centroid_vectors
 
-<<<<<<< HEAD
-def combine_point_cloud_frames(F_D_opt_point_cloud, F_H_opt_point_cloud):
-    """
-    Combine two point cloud frame dictionaries by multiplying their transformations in order.
-
-    Parameters:
-    F_D_opt_point_cloud (dict): Dictionary containing the first set of frames.
-    F_H_opt_point_cloud (dict): Dictionary containing the second set of frames.
-
-    Returns:
-    dict: Combined dictionary with frame numbers as keys and Frame objects as values.
-    """
-    combined_frames = {}
-
-    # Iterate over frame numbers present in both dictionaries
-    for frame_num in F_D_opt_point_cloud:
-        if frame_num in F_H_opt_point_cloud:
-            # Get the Frame objects from both dictionaries
-            frame_D = F_D_opt_point_cloud[frame_num]
-            frame_H = F_H_opt_point_cloud[frame_num]
-            
-            # Multiply the frames to combine transformations
-            combined_frame = frame_D @ frame_H
-            
-            # Store the result in the combined dictionary
-            combined_frames[frame_num] = combined_frame
-
-    return combined_frames
-
-
-def compute_local_marker_vectors(frames_data, centroid_vectors, vector_type):
-=======
 def compute_local_marker_vectors(frames_data, vector_type):
->>>>>>> ed91c8e2
     """
     Compute the local marker vectors (g_j or h_j) for each frame, where the vectors
     are calculated relative to the mean of the vectors in the first frame.
